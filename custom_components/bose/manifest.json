{
  "domain": "bose",
  "name": "Bose",
  "codeowners": [
    "@cavefire"
  ],
  "config_flow": true,
  "dependencies": [],
  "documentation": "https://github.com/cavefire/Bose-Homeassistant",
  "homekit": {},
  "iot_class": "local_polling",
  "issue_tracker": "https://github.com/cavefire/Bose-Homeassistant/issues",
  "requirements": [
<<<<<<< HEAD
    "pybose==2025.3.1"
=======
    "pybose==2025.3.0"
>>>>>>> c853e3c9
  ],
  "ssdp": [],
  "version": "0.3.0",
  "zeroconf": []
}<|MERGE_RESOLUTION|>--- conflicted
+++ resolved
@@ -11,11 +11,7 @@
   "iot_class": "local_polling",
   "issue_tracker": "https://github.com/cavefire/Bose-Homeassistant/issues",
   "requirements": [
-<<<<<<< HEAD
     "pybose==2025.3.1"
-=======
-    "pybose==2025.3.0"
->>>>>>> c853e3c9
   ],
   "ssdp": [],
   "version": "0.3.0",
