--- conflicted
+++ resolved
@@ -80,19 +80,10 @@
         if data.get("header", {}).get("resource") == "/accessories":
             self._parse_accessories(Accessories(data.get("body")))
 
-<<<<<<< HEAD
-    def _parse_now_playing(self, data: ContentNowPlaying):
-        self._is_on_tv = (
-            data.get("container", {}).get("contentItem", {}).get("source") == "PRODUCT"
-            and data.get("container", {}).get("contentItem", {}).get("sourceAccount")
-            == "TV"
-        )
-=======
     def _parse_accessories(self, data: Accessories):
         """Parse the accessories data."""
         self._is_on = getattr(data.enabled, self._attribute)
         self.async_write_ha_state()
->>>>>>> c853e3c9
 
     async def async_update(self) -> None:
         """Update the switch state."""
@@ -120,13 +111,8 @@
             "identifiers": {(DOMAIN, self.config_entry.data["guid"])},
             "name": self.speaker_info["name"],
             "manufacturer": "Bose",
-<<<<<<< HEAD
             "model": self.speaker_info["productName"],
             "sw_version": self.speaker_info["softwareVersion"],
-        }
-=======
-            "model": self.speaker_info.productName,
-            "sw_version": self.speaker_info.softwareVersion,
         }
 
 
@@ -159,5 +145,4 @@
         """Initialize the switch."""
         super().__init__(
             speaker, speaker_info, accessories, config_entry, "Rear Speakers", "rears"
-        )
->>>>>>> c853e3c9
+        )